<?xml version="1.0" encoding="UTF-8"?>
<!--
   Copyright (C) 2009, Google Inc.
   Copyright (C) 2008, Imran M Yousuf <imyousuf@smartitengineering.com>
   Copyright (C) 2008, Jonas Fonseca <fonseca@diku.dk>
   and other copyright owners as documented in the project's IP log.

   This program and the accompanying materials are made available
   under the terms of the Eclipse Distribution License v1.0 which
   accompanies this distribution, is reproduced below, and is
   available at http://www.eclipse.org/org/documents/edl-v10.php

   All rights reserved.

   Redistribution and use in source and binary forms, with or
   without modification, are permitted provided that the following
   conditions are met:

   - Redistributions of source code must retain the above copyright
     notice, this list of conditions and the following disclaimer.

   - Redistributions in binary form must reproduce the above
     copyright notice, this list of conditions and the following
     disclaimer in the documentation and/or other materials provided
     with the distribution.

   - Neither the name of the Eclipse Foundation, Inc. nor the
     names of its contributors may be used to endorse or promote
     products derived from this software without specific prior
     written permission.

   THIS SOFTWARE IS PROVIDED BY THE COPYRIGHT HOLDERS AND
   CONTRIBUTORS "AS IS" AND ANY EXPRESS OR IMPLIED WARRANTIES,
   INCLUDING, BUT NOT LIMITED TO, THE IMPLIED WARRANTIES
   OF MERCHANTABILITY AND FITNESS FOR A PARTICULAR PURPOSE
   ARE DISCLAIMED. IN NO EVENT SHALL THE COPYRIGHT OWNER OR
   CONTRIBUTORS BE LIABLE FOR ANY DIRECT, INDIRECT, INCIDENTAL,
   SPECIAL, EXEMPLARY, OR CONSEQUENTIAL DAMAGES (INCLUDING, BUT
   NOT LIMITED TO, PROCUREMENT OF SUBSTITUTE GOODS OR SERVICES;
   LOSS OF USE, DATA, OR PROFITS; OR BUSINESS INTERRUPTION) HOWEVER
   CAUSED AND ON ANY THEORY OF LIABILITY, WHETHER IN CONTRACT,
   STRICT LIABILITY, OR TORT (INCLUDING NEGLIGENCE OR OTHERWISE)
   ARISING IN ANY WAY OUT OF THE USE OF THIS SOFTWARE, EVEN IF
   ADVISED OF THE POSSIBILITY OF SUCH DAMAGE.
-->

<project xmlns="http://maven.apache.org/POM/4.0.0"
    xmlns:xsi="http://www.w3.org/2001/XMLSchema-instance"
    xsi:schemaLocation="http://maven.apache.org/POM/4.0.0 http://maven.apache.org/maven-v4_0_0.xsd">
  <modelVersion>4.0.0</modelVersion>

  <parent>
    <groupId>org.eclipse.jgit</groupId>
    <artifactId>org.eclipse.jgit-parent</artifactId>
<<<<<<< HEAD
    <version>5.1.0-SNAPSHOT</version>
=======
    <version>5.0.2-SNAPSHOT</version>
>>>>>>> a7ea275e
  </parent>

  <artifactId>org.eclipse.jgit.test</artifactId>
  <name>JGit - Core Tests</name>

  <description>
    JUnit tests for the core library.
  </description>

  <properties>
    <maven.javadoc.skip>true</maven.javadoc.skip>
  </properties>

  <dependencies>
    <dependency>
      <groupId>junit</groupId>
      <artifactId>junit</artifactId>
    </dependency>

    <!-- Optional security provider for encryption tests. -->
    <!-- See https://dev.eclipse.org/ipzilla/show_bug.cgi?id=9554 -->
    <!-- See https://bugs.eclipse.org/bugs/show_bug.cgi?id=467064 -->
    <dependency>
      <groupId>org.bouncycastle</groupId>
      <artifactId>bcprov-jdk15on</artifactId>
      <version>1.52</version>
      <scope>test</scope>
     </dependency>

    <dependency>
      <groupId>org.hamcrest</groupId>
      <artifactId>hamcrest-library</artifactId>
      <scope>test</scope>
      <version>[1.1.0,2.0.0)</version>
    </dependency>

    <dependency>
      <groupId>org.eclipse.jgit</groupId>
      <artifactId>org.eclipse.jgit</artifactId>
      <version>${project.version}</version>
    </dependency>

    <dependency>
      <groupId>org.eclipse.jgit</groupId>
      <artifactId>org.eclipse.jgit.junit</artifactId>
      <version>${project.version}</version>
    </dependency>

    <dependency>
      <groupId>org.eclipse.jgit</groupId>
      <artifactId>org.eclipse.jgit.ui</artifactId>
      <version>${project.version}</version>
    </dependency>

    <dependency>
      <groupId>org.eclipse.jgit</groupId>
      <artifactId>org.eclipse.jgit.pgm</artifactId>
      <version>${project.version}</version>
    </dependency>
  </dependencies>

  <profiles>
    <!-- Profile provides a property which enables long running tests. -->
    <profile>
      <id>test.long</id>
      <build>
        <plugins>
          <plugin>
            <groupId>org.apache.maven.plugins</groupId>
            <artifactId>maven-surefire-plugin</artifactId>
            <configuration>
              <argLine>-Djgit.test.long=true</argLine>
            </configuration>
          </plugin>
        </plugins>
      </build>
    </profile>
  </profiles>

  <build>
    <sourceDirectory>src/</sourceDirectory>
    <testSourceDirectory>tst/</testSourceDirectory>

    <testResources>
      <testResource>
        <directory>tst-rsrc/</directory>
      </testResource>
    </testResources>

    <plugins>
      <plugin>
        <groupId>org.apache.maven.plugins</groupId>
        <artifactId>maven-jar-plugin</artifactId>
        <executions>
          <execution>
            <goals>
              <goal>test-jar</goal>
            </goals>
          </execution>
        </executions>
      </plugin>
      <plugin>
        <artifactId>maven-surefire-plugin</artifactId>
        <configuration>
          <argLine>-Xmx1024m -Dfile.encoding=UTF-8 -Djava.io.tmpdir=${project.build.directory}</argLine>
          <includes>
            <include>**/*Test.java</include>
            <include>**/*Tests.java</include>
          </includes>
        </configuration>
      </plugin>
    </plugins>
  </build>
</project><|MERGE_RESOLUTION|>--- conflicted
+++ resolved
@@ -52,11 +52,7 @@
   <parent>
     <groupId>org.eclipse.jgit</groupId>
     <artifactId>org.eclipse.jgit-parent</artifactId>
-<<<<<<< HEAD
     <version>5.1.0-SNAPSHOT</version>
-=======
-    <version>5.0.2-SNAPSHOT</version>
->>>>>>> a7ea275e
   </parent>
 
   <artifactId>org.eclipse.jgit.test</artifactId>
